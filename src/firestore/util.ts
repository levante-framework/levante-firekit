--- conflicted
+++ resolved
@@ -10,11 +10,8 @@
 } from 'firebase/auth';
 import { connectFirestoreEmulator, Firestore, getFirestore } from 'firebase/firestore';
 import { Functions, connectFunctionsEmulator, getFunctions } from 'firebase/functions';
-<<<<<<< HEAD
 import { getStorage, FirebaseStorage } from 'firebase/storage';
-=======
 import { getPerformance } from 'firebase/performance';
->>>>>>> 40e83358
 import _chunk from 'lodash/chunk';
 import _difference from 'lodash/difference';
 import _flatten from 'lodash/flatten';
@@ -169,11 +166,8 @@
       auth: optionallyMarkRaw('auth', getAuth(app)),
       db: optionallyMarkRaw('db', getFirestore(app)),
       functions: optionallyMarkRaw('functions', getFunctions(app)),
-<<<<<<< HEAD
       storage: optionallyMarkRaw('storage', getStorage(app)),
-=======
       perf: getPerformance(app),
->>>>>>> 40e83358
     };
 
     // Auth state persistence is set with ``setPersistence`` and specifies how a
